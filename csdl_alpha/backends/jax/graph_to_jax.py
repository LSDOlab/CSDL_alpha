--- conflicted
+++ resolved
@@ -12,16 +12,12 @@
     jax_inputs = []
     for input in node.inputs:
         if input not in all_jax_variables:
-<<<<<<< HEAD
+            if input.value is None:
+                raise ValueError(f"Jax function error with node {node}: Input {input} has no value")
             if input.value.dtype != np.float64:
                 raise ValueError(f"Jax function error with node {node}: Expected input to be a float64, but got {input.value.dtype}")
             if isinstance(input.value, np.matrix):
                 raise ValueError(f"Jax function error with node {node}: Expected input to be a float64, but got {input.value.dtype}")
-
-=======
-            if input.value is None:
-                raise ValueError(f"Jax function error with node {node}: Input {input} has no value")
->>>>>>> 7dde3f77
             jax_inputs.append(jnp.array(input.value))
         else:
             jax_inputs.append(all_jax_variables[input])
@@ -152,15 +148,6 @@
     jax.config.update("jax_enable_x64", True)
 
     # Option in the future?
-<<<<<<< HEAD
-    cpu = jax.devices('cpu')[0]
-    gpu = jax.devices('gpu')[0]
-    device = cpu
-    device = None
-
-    jax_function = create_jax_function(graph, outputs, inputs)
-    jax_function = jax.jit(jax_function, device = device)
-=======
     if device == 'gpu':
         device = jax.devices('gpu')[0]
     elif device == 'cpu':
@@ -170,7 +157,6 @@
 
     jax_function = create_jax_function(graph, outputs, inputs)
     jax_function = jax.jit(jax_function, device=device)
->>>>>>> 7dde3f77
 
     # Create the JAX interface
     def jax_interface(inputs_dict:dict[Variable, np.array])->dict[Variable, np.array]:
