--- conflicted
+++ resolved
@@ -5,13 +5,8 @@
     return f'\'{type(obj).__name__}\''
 
 def ingest_value(value):
-<<<<<<< HEAD
-    if isinstance(value, (float, int)):
+    if isinstance(value, (float, int, np.integer, np.floating)):
         value = np.array([value], dtype=np.float64)
-=======
-    if isinstance(value, (float, int, np.integer, np.floating)):
-        value = np.array([value])
->>>>>>> a553415b
     elif not isinstance(value, np.ndarray) and value is not None:
         raise TypeError(f"Value must be a numpy array, float or int. Value {value} of type {get_type_string(value)} given")
     return value
