from csdl_alpha.src.graph.operation import Operation
from csdl_alpha.src.operations.operation_subclasses import SubgraphOperation
from csdl_alpha.src.graph.variable import Variable, Constant
from csdl_alpha.src.operations.set_get.loop_slice import _loop_slice as slice
from typing import Union
import numpy as np

class IterationVariable(Variable):
    def __init__(self, vals):
        super().__init__(value=vals[0])
        # self.shape = (1,)
        self.vals = vals
        self.name = 'iter'

class Loop(SubgraphOperation):

    def __init__(
            self,
            inputs:list[Variable],
            outputs:list[Variable],
            graph,
            vals,
            iter_vars:list[Variable],
            loop_vars:list[tuple[tuple[Variable, Variable, Variable]]],
            inline_lazy_stack:bool,
            name:str = 'loop',
            parent:'Loop' = None,
        ) -> None:
        """
        Initialize a Loop object.

        Parameters
        ----------
        inputs : list
            List of input nodes for the loop.
        outputs : list
            List of output nodes for the loop.
        graph : Graph
            The graph representing one loop iteration.
        vals : list
            List of lists of values corresponding to each iteration variable.
        iter_vars : list
            List of iteration variables.
        loop_vars : tuple
            Tuple containing the input node in the graph, input for the first iteration, and input for subsequent iterations.
            List is length 2n - 0:n are the natural loop vars, and n:2n are loop vars for stacking 0:n
        """
        super().__init__(*inputs)
        self.name = name
        self.inputs = inputs
        self.num_inputs = len(inputs)
        self.outputs = outputs
        self.graph = graph
        self.vals = vals # list of list of values corresponding to iter_var
        self.iter_vars = iter_vars # list of iteration variables
        self.loop_vars = loop_vars # (input node in graph, input for first iter, input for subsiquent iters)
        self.loop_var_history = {loop_var:[] for loop_var in loop_vars}
        self.length = len(self.vals[0])
        self.parent = parent

        # check inline lazy stack here.
        self.inline_lazy_stack = inline_lazy_stack

        self.loop_var_lookup:dict[Variable:Variable] = {}
        self.num_loop_vars = len(loop_vars)
        for i in range(self.num_loop_vars):
            self.loop_var_lookup[loop_vars[i][2]] = self.outputs[-(self.num_loop_vars-i)]
        
        self._add_outputs_to_graph()
        self._add_to_graph()
        self.assign_subgraph(graph)

    def get_stacked(self, variable:Variable) -> Variable:
        """Gets the stacked input per iteration for a given loop outout with feedback.
        If inline_lazy_stack is True, this triggers the lazy inline evaluation of the stacked variable.

        Parameters
        ----------
        variable : Variable
            Loop output to get the stacked variable for

        Returns
        -------
        Variable
            Stacked variable corresponding to the loop output. Shape is (num_iterations, *variable.shape)
        """
        import csdl_alpha as csdl
        recorder = csdl.get_current_recorder()
        if self.inline_lazy_stack:
            self.inline_lazy_stack = False
            if recorder.inline:
                self.compute_inline()
            
        return self.loop_var_lookup[variable]

    def _add_outputs_to_graph(self):
        for output in self.outputs:
            self.recorder.active_graph.add_node(output)

    def compute_inline(self, *args):
        
        # If a derivative loop, we need to reset the intermediate variables
        if self.parent:
            old_var_values = {}
            for intermediate_var in self.parent.get_subgraph().node_table.keys():
                if isinstance(intermediate_var, Variable):
                    old_var_values[intermediate_var] = intermediate_var.value

        import numpy as np

        # If inline stack is True, we do not allocate memory for the stacked feedback variables
        if not self.inline_lazy_stack:
            for ii in range(self.num_loop_vars):
                self.outputs[-(self.num_loop_vars-ii)].value = np.zeros(self.outputs[-(self.num_loop_vars-ii)].shape)

        # run loop
        for i in range(self.length):
                
            # Set feedback variables and iteration variable values
            for loop_var in self.loop_vars:
                if i == 0:
                    loop_var[0].value = loop_var[1].value
            for iter_var, val in zip(self.iter_vars, self.vals):
                iter_var.set_value(val[i])

            # compute stacked variables
            if not self.inline_lazy_stack:
                for ii in range(self.num_loop_vars):
                    self.outputs[-(self.num_loop_vars-ii)].value[i] = self.loop_vars[ii][0].value
                
            self.graph.execute_inline()

            # Update feedback
            for loop_var in self.loop_vars:
                loop_var[0].value = loop_var[2].value

        # If a derivative loop, we need to reset the intermediate variables
        if self.parent:
            for intermediate_var in old_var_values:
                intermediate_var.value = old_var_values[intermediate_var]

        return [output.value for output in self.outputs]

    def compute_jax(self, *inputs):
        import jax.numpy as jnp
        from csdl_alpha.backends.jax.graph_to_jax import create_jax_function
        import jax.lax as lax

        if len(self.loop_vars) > 0:
            true_outputs = self.outputs[:-len(self.loop_vars)] # operation outputs that aren't the stacked ones
        else:
            true_outputs = self.outputs # operation outputs that aren't the stacked ones

        feedback_input_indices = [self.inputs.index(loop_var[1]) for loop_var in self.loop_vars] # (TODO: SLOW)index of inputs that correspond to feedback vars
        feedback_graph_inputs = [loop_var[0] for loop_var in self.loop_vars] # input node in graph that corresponds to feedback vars
        feedback_output_indices = [true_outputs.index(loop_var[2]) for loop_var in self.loop_vars] # (TODO: SLOW) index of outputs that correspond to feedback vars

        # graph_inputs is every input node on the loop's graph
        # graph_inputs = [input for i, input in enumerate(self.inputs) if i not in feedback_input_indices] # (TODO: SLOW)
        graph_inputs = [input for input in self.inputs if input in self.graph.node_table.keys()] # (TODO: SLOW)
        graph_inputs += feedback_graph_inputs
        
        # input to function is [non-feedback inputs] + [feedback_graph_inputs] + [iteration variables]
        graph_function = create_jax_function(self.graph, true_outputs, graph_inputs+self.iter_vars)
        # import jax
        # graph_function = jax.jit(graph_function)
        
        def loop_function(carry, x):
            # carry: it's just all the true outputs of the loop
            # x: [loop_var1, loop_var2, ...]

            # fn_inputs is [non-feedback inputs] + [feedback_graph_inputs] + [iteration variables]
            # fn_inputs = [input for i, input in enumerate(inputs) if i not in feedback_input_indices]
            fn_inputs = [input for input,input_var in zip(inputs, self.inputs) if input_var in self.graph.node_table.keys()]
            fn_inputs += [carry[i] for i in feedback_output_indices]
            fn_inputs += [x[i] for i in range(len(self.iter_vars))]

            # now want to pick out the feedback outputs so they'll be stacked
            feedback_outputs = [carry[i] for i in feedback_output_indices]

            graph_outputs = graph_function(*fn_inputs)
            # graph outputs is carry
            # print('len carry', len(carry), [v.size for v in carry])

            return graph_outputs, feedback_outputs
        
        # put iter vars into list of lists format
        iter_var_list = []
        for i in range(self.length):
            iter_var_list.append([iter_var.vals[i] for iter_var in self.iter_vars])
        iter_var_array = jnp.array(iter_var_list, dtype=jnp.float64)

        # Would this feature be necessary?
        # import jax
        # enabl_64 = jax.config.read('jax_enable_x64')

        # build carry input
        carry = [jnp.zeros(output.shape) for output in true_outputs]
        for i, ind in enumerate(feedback_output_indices):
            carry[ind] = inputs[feedback_input_indices[i]]

        carry, stack = lax.scan(loop_function, carry, iter_var_array) 
        return tuple(carry + stack)
    
    # TODO: Consider this method instead of compute_jax
    # def evaluate_jax(self, *inputs, fill_outputs:dict['Variable',None]):
    #     import jax.numpy as jnp
    #     from csdl_alpha.backends.jax.graph_to_jax import create_jax_function

    #     # Add state values to fill_outputs
    #     for loop_var in self.loop_vars:
    #         fill_outputs[loop_var[2]] = None

    #     if len(self.loop_vars) > 0:
    #         true_outputs = self.outputs[:-len(self.loop_vars)] # operation outputs that aren't the stacked ones
    #     else:
    #         true_outputs = self.outputs # operation outputs that aren't the stacked ones
    #     true_outputs = [output for output in true_outputs if output in fill_outputs]
        
    #     feedback_input_indices = [self.inputs.index(loop_var[1]) for loop_var in self.loop_vars] # (TODO: SLOW)index of inputs that correspond to feedback vars
    #     feedback_graph_inputs = [loop_var[0] for loop_var in self.loop_vars] # input node in graph that corresponds to feedback vars
    #     feedback_output_indices = [true_outputs.index(loop_var[2]) for loop_var in self.loop_vars] # (TODO: SLOW) index of outputs that correspond to feedback vars
    #     needed_stack_indices = [i for i in feedback_output_indices if self.loop_var_lookup[true_outputs[i]] in fill_outputs] 

    #     # graph_inputs is every input node on the loop's graph
    #     # graph_inputs = [input for i, input in enumerate(self.inputs) if i not in feedback_input_indices] # (TODO: SLOW)
    #     graph_inputs = [input for input in self.inputs if input in self.graph.node_table.keys()] # (TODO: SLOW)
    #     graph_inputs += feedback_graph_inputs
        
    #     # input to function is [non-feedback inputs] + [feedback_graph_inputs] + [iteration variables]
    #     graph_function = create_jax_function(self.graph, true_outputs, graph_inputs+self.iter_vars)
    #     # import jax
    #     # graph_function = jax.jit(graph_function)
        
    #     def loop_function(carry, x):
    #         # carry: it's just all the true outputs of the loop
    #         # x: [loop_var1, loop_var2, ...]

    #         # fn_inputs is [non-feedback inputs] + [feedback_graph_inputs] + [iteration variables]
    #         # fn_inputs = [input for i, input in enumerate(inputs) if i not in feedback_input_indices]
    #         fn_inputs = [input for input,input_var in zip(inputs, self.inputs) if input_var in self.graph.node_table.keys()]
    #         fn_inputs += [carry[i] for i in feedback_output_indices]
    #         fn_inputs += [x[i] for i in range(len(self.iter_vars))]

    #         # now want to pick out the feedback outputs so they'll be stacked
    #         # feedback_outputs = [carry[i] for i in feedback_output_indices]
    #         feedback_outputs = [carry[i] for i in needed_stack_indices]

    #         graph_outputs = graph_function(*fn_inputs)
    #         # graph outputs is carry

    #         return graph_outputs, feedback_outputs
        
    #     # put iter vars into list of lists format
    #     iter_var_list = []
    #     for i in range(self.length):
    #         iter_var_list.append([iter_var.vals[i] for iter_var in self.iter_vars])
    #     iter_var_array = jnp.array(iter_var_list, dtype=jnp.float64)

    #     # Would this feature be necessary?
    #     # import jax
    #     # enabl_64 = jax.config.read('jax_enable_x64')

    #     # build carry input
    #     carry = [jnp.zeros(output.shape) for output in true_outputs]
    #     for i, ind in enumerate(feedback_output_indices):
    #         carry[ind] = inputs[feedback_input_indices[i]]

    #     carry, stack = lax.scan(loop_function, carry, iter_var_array)

    #     for fill_var, fill_var_jnp in zip(true_outputs, carry):
    #         fill_outputs[fill_var] = fill_var_jnp

    #     # for loop_var, stacked_jnp in zip(self.loop_vars, stack):
    #     #     fill_outputs[self.loop_var_lookup[loop_var[2]]] = stacked_jnp
        
    #     for i, stacked_jnp in zip(needed_stack_indices, stack): 
    #         fill_outputs[self.loop_var_lookup[true_outputs[i]]] = stacked_jnp

    def prep_vjp(self):
        """
        Prepare the nonlinear solver for reverse mode differentiation.
        """
        import csdl_alpha as csdl
        recorder = csdl.get_current_recorder()
        recorder._enter_subgraph(graph = self.get_subgraph())
        
        node_table = list(self.get_subgraph().node_table.keys())
        for node in node_table:
            if isinstance(node, Operation):
                node.prep_vjp()
        
        recorder._exit_subgraph()

    def evaluate_vjp(self, cotangents, *inputs_and_outputs):
        inputs = inputs_and_outputs[:self.num_inputs]
        outputs = inputs_and_outputs[self.num_inputs:]
        debug = False
        if debug:
            print(f'loop VJP of {self.name}')

        # setup
        from csdl_alpha.src.operations.loops.utils import build_feedback_data, FeedBackData, build_reversed_iteration_variables, build_external_inputs_data, build_external_outputs_data

        import csdl_alpha as csdl
        from csdl_alpha.src.operations.derivatives.reverse import vjp
        from csdl_alpha.src.graph.graph import _copy_to_current_graph
        outer_graph = csdl.get_current_recorder().active_graph

        # Preprocessing:
        # Organize feedbacks
        feedbacks:list[FeedBackData] = build_feedback_data(self, cotangents)
        
        # Organize iteration variables
        parent_iter_vars:list[Variable] = self.iter_vars

        # Organize external inputs (with cotangents)
        feedback_inputs:set[Variable] = {feedback.external_input for feedback in feedbacks}
        parent_external_inputs, remaining_external_inputs = build_external_inputs_data(self, feedback_inputs, cotangents)

        # Organize external outputs (with cotangents)
        feedback_outputs:set[Variable] = {feedback.body_external_output for feedback in feedbacks}
        feedback_outputs.update({feedback.input_stack for feedback in feedbacks})
        parent_external_outputs = build_external_outputs_data(self, feedback_outputs, cotangents)

        # Checks: Comment out later
        if debug:
            print('EXT OUTPUTS:')
            for output in parent_external_outputs:
                print(f'\t{output}:')
                print(f'\t\t{output.external_body_IO.name}')
                print(f'\t\t{output.external_input_cotangent.name}')
            print('EXT INPUTS:')
            for output in parent_external_inputs:
                print(f'\t{output}:')
                print(f'\t\t{output.external_body_IO.name}')
                print(f'\t\t{output.external_input_cotangent.name}')
            print('FEEDBACKS:')
            for feedback in feedbacks:
                print(f'\t{feedback}:')
                print(f'\t\tb/ext out {feedback.body_external_output.name} \t\t{feedback.body_external_output}')
                print(f'\t\text in    {feedback.external_input.name} \t\t{feedback.external_input}')
                print(f'\t\tbody in   {feedback.body_input.name} \t\t{feedback.body_input}')
                print(f'\t\text cot   {feedback.external_input_cotangent.name} \t\t{feedback.external_input_cotangent}')
                print(f'\t\tstacked   {feedback.input_stack.name} \t\t{feedback.input_stack}')

            for output in parent_external_outputs:
                # TODO: Find another way to check this
                # assert output.external_body_IO in outer_graph.node_table
                assert output.external_input_cotangent in outer_graph.node_table
            for input in parent_external_inputs:
                # TODO: Find another way to check this
                # assert input.external_body_IO in outer_graph.node_table
                assert input.external_input_cotangent in outer_graph.node_table
            for feedback in feedbacks:
                # TODO: Find another way to check this
                # assert feedback.body_external_output in outer_graph.node_table
                # assert feedback.external_input in outer_graph.node_table
                assert feedback.body_input in self.get_subgraph().node_table
                assert feedback.external_input_cotangent in outer_graph.node_table

        parent_loop_graph = self.get_subgraph()

        # ========================================================================================================================================
        # ====================== VJP LOOP BODY FUNCTION ==========================================================================================
        # =============================== START ==================================================================================================
        # ========================================================================================================================================

        vjp_external_inputs = []
        vjp_external_ouputs = []

        # Add parent inputs to the VJP loop that are not used for cotangents:
        for non_accumulating_input in remaining_external_inputs:
            vjp_external_inputs.append(non_accumulating_input)

        # Initialize body of VJP loop
        recorder = csdl.get_current_recorder()
        recorder._enter_subgraph(
            name = parent_loop_graph.name+'_vjp',
            add_missing_variables=True,
        )
        deriv_loop_graph = recorder.active_graph

        # Create new iteration variables
        rev_index, rev_orig = build_reversed_iteration_variables(parent_iter_vars)
        if debug:
            for parent_iter, rev_iter in zip(parent_iter_vars, rev_orig):
                print(parent_iter.vals, rev_iter.vals)
            print(rev_index.vals)

        # Connect new body inputs:
        # 1) new reversed iteration variables   --> set to -->   original iteration variables
        # 2) stacked feedback variable          --> set to -->   original feedback variable
        vjp_body_inputs_map:dict[Variable:Variable] = {}
        
        # 1)
        for parent_iter_var, rev_iter_var in zip(parent_iter_vars, rev_orig):
            vjp_body_inputs_map[parent_iter_var] = rev_iter_var
        # 2)
        for feedback in feedbacks:
            vjp_external_inputs.append(feedback.input_stack)
            vjp_body_inputs_map[feedback.body_input] = feedback.input_stack[rev_index]

        # Body forward evaluation
        _copy_to_current_graph(parent_loop_graph, vjp_body_inputs_map)
        # deriv_loop_graph.visualize('vjp_loop')

        # Compute vector jacobian products
        # of: feedback body external outputs, external outputs with cotangents
        # wrt: feedback body inputs, external inputs with cotangents
        
        # ofs:
        seeds = []
        for parent_external_output in parent_external_outputs:
            # For each feedback, we need to create a new cotangent body input
            # we connect these for feedback later 
            ext_output = parent_external_output.external_body_IO
            parent_external_output.body_input_cotangent = csdl.Variable(
                name = f'{ext_output.name}_tangent_body',
                shape = parent_external_output.external_input_cotangent.shape,
                value=parent_external_output.external_input_cotangent.value,
            )
            seeds.append((ext_output,parent_external_output.body_input_cotangent))

            # For feedbacks later
            vjp_external_inputs.append(parent_external_output.external_input_cotangent)

        for feedback in feedbacks:
            # For each feedback, we need to create a new cotangent body input
            # we connect these for feedback later 
            feedback.body_input_cotangent = csdl.Variable(
                name=f'{feedback.body_external_output.name}_tangent_body',
                shape=feedback.external_input_cotangent.shape,
                value=feedback.external_input_cotangent.value,
            )
            seeds.append((feedback.body_external_output, feedback.body_input_cotangent))

            # For feedbacks later
            vjp_external_inputs.append(feedback.external_input_cotangent)

        # wrts:
        wrts = [feedback.body_input for feedback in feedbacks] + [external_in.external_body_IO for external_in in parent_external_inputs]
        
        # Finally compute the vector jacobian products
        vjps = vjp(seeds, wrts, deriv_loop_graph)

        # Perform loop accumulation:
        for feedback in feedbacks:
            if cotangents.check(feedback.input_stack):
                vjp_external_inputs.append(cotangents[feedback.input_stack])
                accumulated = vjps[feedback.body_input] + cotangents[feedback.input_stack][rev_index]
            else:
                accumulated = vjps[feedback.body_input]

            feedback.out_cotangent = accumulated
            vjp_external_ouputs.append(feedback.out_cotangent)
        for parent_external_input in parent_external_inputs:
            parent_external_input.body_input_cotangent = csdl.Variable(
                name = f'{parent_external_input.external_body_IO.name}_tangent_body',
                shape = parent_external_input.external_body_IO.shape,
                value = np.zeros(parent_external_input.external_body_IO.shape)
            )
            if vjps[parent_external_input.external_body_IO] is None:
                parent_external_input.out_cotangent = parent_external_input.body_input_cotangent
            else:
                # This is a feedback right here --> These variables are stacked --> This feedback could be of an ALREADY stacked variable
                # Therefore we could be DOUBLE/TRIPLE/etc stacking with every higher order derivative. --> Figure out a way to avoid this
                # TODO: Can we get rid of this stacking for a +=?
                parent_external_input.out_cotangent = vjps[parent_external_input.external_body_IO] + parent_external_input.body_input_cotangent
                parent_external_input.out_cotangent.add_name(f'{parent_external_input.external_body_IO.name}_out_cotangent')
            vjp_external_ouputs.append(parent_external_input.out_cotangent)
            vjp_external_inputs.append(parent_external_input.external_input_cotangent)
            vjp_external_inputs.append(parent_external_input.external_body_IO)
        
        for parent_external_output in parent_external_outputs:
            parent_external_output.out_cotangent = parent_external_output.body_input_cotangent*0.0
            parent_external_output.out_cotangent.add_name(f'{parent_external_output.external_body_IO.name}_zeroed')
            vjp_external_ouputs.append(parent_external_output.out_cotangent)

        # deriv_loop_graph.visualize('vjp_loop2')
            
        # TODO: Investigate further
        # from csdl_alpha.src.operations.compress_operations import compress_current_operations
        # compress_current_operations()
        recorder._exit_subgraph()

        # ========================================================================================================================================
        # ====================== VJP LOOP BODY FUNCTION ==========================================================================================
        # =============================== END ====================================================================================================
        # ========================================================================================================================================

        # Assign feedbacks
        vjp_loop_vars = []
        stacked_outputs = []
        for feedback_data in feedbacks + parent_external_inputs + parent_external_outputs:
            vjp_loop_vars.append((feedback_data.body_input_cotangent, feedback_data.external_input_cotangent, feedback_data.out_cotangent))

            # We assume that loop derivatives are not inline stacked for now
            stacked_outputs.append(build_stacked_variable(feedback_data.body_input_cotangent, self.length, True))
            
            # Checks:
            if debug:
                print(feedback_data)
                print('\t', feedback_data.body_input_cotangent)
                print('\t', feedback_data.external_input_cotangent)
                print('\t', feedback_data.out_cotangent)

                assert feedback_data.body_input_cotangent in deriv_loop_graph.node_table
                assert feedback_data.external_input_cotangent in outer_graph.node_table
                assert feedback_data.out_cotangent in deriv_loop_graph.node_table
        
        # Build the loop operation:
        vjp_loop_op = Loop(
            inputs = vjp_external_inputs,
            outputs = vjp_external_ouputs+stacked_outputs,
            graph = deriv_loop_graph,
            vals = [rev_index.vals] + [rev_iter.vals for rev_iter in rev_orig],
            iter_vars = [rev_index] + rev_orig,
            loop_vars = vjp_loop_vars,
            name = f'vjp_{self.name}',
            parent = self,
            inline_lazy_stack = True,
        )
        vjp_loop_op.finalize_and_return_outputs()

        # outer_graph.visualize('outer_post_vjp')

        # Finally accumulate the cotangents ...
        for feedback in feedbacks:
            if cotangents.check(feedback.external_input):
                cotangents.accumulate(feedback.external_input, feedback.out_cotangent)
        for parent_external_input in parent_external_inputs:
            cotangents.accumulate(parent_external_input.external_body_IO, parent_external_input.out_cotangent)

class frange():
    def __init__(
            self,
            arg1:int=None,
            arg2:int=None,
            increment:int=1,
            *,
            vals:Union[list[int],tuple[list[int]]] = None,
            inline_lazy_stack = False,
        ):
        """Initialize the Loop object.

        Parameters
        ----------
        arg1 : int, optional
            The lower bound of the loop. If `arg2` is not provided, `arg1` represents the upper bound of the loop.
        arg2 : int, optional
            The upper bound of the loop. If provided, `arg1` represents the lower bound of the loop.
        increment : int, optional
            The increment value for each iteration of the loop. By default, it is set to 1.
        vals : list[int] or tuple[list[int]], optional
            A list or tuple of lists of values to iterate over.
        inline_lazy_stack : bool, optional
            If True, will not allocate memory for all stacked feedback variables until the 'get_stack' is called. By default, False.

        Raises
        ------
        ValueError
            If the lower bound of the loop is greater than the upper bound.
        ValueError
            If any value in the `vals` list or tuple of lists is not an integer.
        """

        if arg2 is None:
            if arg1 is None:
                if vals is None:
                    raise ValueError(f'No arguments provided for the for loop')
            else:
                lower = 0
                upper = arg1
        else:
            lower = arg1
            upper = arg2

        # process runtime iterations
        if vals is None:
            if upper < lower:
                raise ValueError(f'The lower bound of the for loop, {lower}, is above the upper bound of the for loop, {upper}')
            self.vals = [list(range(lower, upper, increment))]
        elif isinstance(vals, list):
            if not all(isinstance(val, int) for val in vals):
                raise ValueError(f'All values in the list of values must be integers')
            self.vals = [vals]
        elif isinstance(vals, tuple):
            for vals_list in vals:
                if not all(isinstance(val, int) for val in vals_list):
                    raise ValueError(f'All values in the list of values must be integers')
            self.vals = list(vals)

        self.curr_index = 0
        self.max_index = 2

        # enter new graph
        # TODO: Enter new subgraph only when the actual iteration begins
        # TODO: Add a check to make sure they only use this frange object once!
        from csdl_alpha.api import manager
        self._recorder = manager.active_recorder
        self._recorder._enter_subgraph(add_missing_variables=True, name = 'loop')
        self._graph = self._recorder.active_graph
        self.inline_lazy_stack = inline_lazy_stack

        # initialize iteration variable:
        self.iteration_variables = []
        for vals in self.vals:
            self.iteration_variables.append(IterationVariable(vals))


    def get_ops_and_shapes(self, graph=None):
        ops = []
        shapes = []
        if graph is None:
            graph = self._recorder.active_graph
        for node in graph.node_table.keys():
            if isinstance(node, Operation):
                ops.append(type(node))
            elif isinstance(node, Variable):
                shapes.append(node.shape)
        return ops, shapes

    def post_iteration_one(self):
        # self._graph.visualize(f'graph_loop_iter_1_{self}')
        self.iter1_inputs = [] # list of inputs to the first iteration
        self.iter1_outputs = [] # list of outputs to the first iteration
        # NOTE: variables that are created inside the loop but not used in the loop aren't going to show up in either of these lists, but that *should* be okay?
        ops = []
        self.iter1_non_inputs = set() # list of all other variables in first iteration (will be removed later)
        for node in self._graph.node_table.keys():
            if isinstance(node, Operation):
                ops.append(node)
                for input in node.inputs:
                    if self._graph.in_degree(input)==0:
                        self.iter1_inputs.append(input)
                for output in node.outputs:
                    self.iter1_outputs.append(output)
            else:
                self.iter1_non_inputs.add(node)

        for input in self.iter1_inputs:
            self.iter1_non_inputs.discard(input)

        # don't want iteration variable to be removed, even if it's not used
        for iteration_variable in self.iteration_variables:
            self.iter1_non_inputs.discard(iteration_variable)

        # deleting the operations so we cana find inputs to the second iteration in the same way
        self._graph._delete_nodes(ops)

    def post_iteration_two(self):
        # self._graph.visualize(f'graph_loop_iter_2_{self}')
        self.iter2_inputs = [] # list of inputs to the second iteration (same order as first)
        self.iter2_outputs = [] # list of outputs to the second iteration (same order as first)
        for node in self._graph.node_table.keys():
            if isinstance(node, Operation):
                for input in node.inputs:
                    if self._graph.in_degree(input)==0:
                        self.iter2_inputs.append(input)
                for output in node.outputs:
                    self.iter2_outputs.append(output)

        # any input that's changed represents an internal loop, so we need to replace it with a special variable
        loop_vars = []
        strike_set = set() # set of inputs that are only used in the first iteration (feedback)
        # print(self)
        # print('in1', len(self.iter1_inputs))
        # print('in2', len(self.iter2_inputs))
        # print('out1', len(self.iter1_outputs))
        # print('out2', len(self.iter2_outputs))

        if len(self.iter1_inputs) != len(self.iter2_inputs):
            raise ValueError(f'Number of loop inputs changed between iterations: {len(self.iter1_inputs)} != {len(self.iter2_inputs)}. Loop body graph must be constant between iterations.')
        if len(self.iter1_outputs) != len(self.iter2_outputs):
            raise ValueError(f'Number of loop outputs changed between iterations: {len(self.iter1_outputs)} != {len(self.iter2_outputs)}.  Loop body graph must be constant between iterations.')

        for input1, input2 in zip(self.iter1_inputs, self.iter2_inputs):
            if not input1 is input2: 
                if input2 in self.iter1_outputs:
                    # we want to go from input2 to the corresponding output of the 2nd iteration
                    output2 = self.iter2_outputs[self.iter1_outputs.index(input2)] # TODO: make this less bad
                    loop_var = (input2, input1, output2) # (input node in graph, input for first iter, input for subsiquent iters)
                    
                    # OLD:
                    # if input1 in self._graph.node_table.keys():
                        # self._graph._delete_nodes([input1])
                    
                    # NEW:
                    if input1 in self._graph.node_table.keys():
                        if not (input1 in self.iter2_inputs):
                            self._graph._delete_nodes([input1])

                    self.iter1_non_inputs.discard(input2)
                    
                    # TODO: this is a bit of a hack, but it works for now
                    if loop_var in loop_vars:
                        continue
                    loop_vars.append(loop_var)
                else:
                    # this implies input 1 and input 2 are both made in the loop, so we can just keep input 2
                    pass
        # remove any inputs that are no longer used
        self._graph._delete_nodes(list(strike_set))

        # delete any remnanats of the first iteration
        self._graph._delete_nodes(self.iter1_non_inputs)
        # self._graph.visualize(f'graph_loop_iter_3_{self}')

        external_inputs = self._graph.inputs
        # non_feedback_inputs = external_inputs - strike_set # external inputs that are used for things other than feedback (and maybe feedback too)
        # Stop the graph
        # self._graph.visualize(f'graph_loop_final_{self}')
        
        # Compute the loop operation

        # TODO: Investigate further
        # from csdl_alpha.src.operations.compress_operations import compress_current_operations
        # compress_current_operations()
        self._recorder._exit_subgraph()

<<<<<<< HEAD
        # ============================OLD Loop, deprecate later============================:
        # for loop_var in loop_vars:
        #     # stack_output = Variable(name = f'stack_out_{loop_var[1].name}', shape=(len(self.vals[0]),) + loop_var[0].shape, value=0)
=======
        # need to add any loop vars who's iter 1 variables are constants to the external inputs
        # This happens when the variable that's overwritten starts as a non-csdl variable
        # these won't be in the outer graph either, so need to add them there as well
        for loop_var in loop_vars:
            if isinstance(loop_var[1], Constant):
                external_inputs.append(loop_var[1])
                self._recorder.active_graph.add_node(loop_var[1])

        for loop_var in loop_vars:
            # stack_output = Variable(name = f'stack_out_{loop_var[1].name}', shape=(len(self.vals[0]),) + loop_var[0].shape, value=0)
>>>>>>> a6fe1944

        #     inline_lazy_stack = self.inline_lazy_stack
        #     if not self._recorder.inline:
        #         inline_lazy_stack = True

        #     stack_output = build_stacked_variable(loop_var[0], len(self.vals[0]), inline_lazy_stack)
        #     self.iter2_outputs.append(stack_output)
            
        # # add the loop operation to the graph
        # # NOTE: this only exposes outputs of operations, not variables created within the loop
        # self.op = Loop(
        #     external_inputs, 
        #     self.iter2_outputs, 
        #     self._graph, 
        #     self.vals, 
        #     self.iteration_variables, 
        #     loop_vars,
        #     inline_lazy_stack = self.inline_lazy_stack,
        # )
        # return
        # ============================OLD Loop, deprecate later============================:

        # REMOVE LATER
        for loop_var in loop_vars:
            self.iter2_outputs.append('IF YOU SEE THIS ERROR')

        # New Loop
        graph_inputs = self._graph.inputs
        new_inputs = []
        for input in graph_inputs:
            if input not in self._graph.node_table:
                continue
            new_inputs.append(input)
        self._graph.inputs = new_inputs

        from csdl_alpha.src.operations.loops.new_loop.loop_builder import LoopBuilder
        lb = LoopBuilder(
            loop_graph=self._graph,
            iter_vars= {iv:val for iv,val in zip(self.iteration_variables, self.vals)},
        )
        for loop_var in loop_vars:
            lb.build_feedback(
                int_input_var = loop_var[0],
                ext_input_var = loop_var[1],
                output = loop_var[2],
            )
        lb.lock()
        for output in self.iter2_outputs[:-len(loop_vars)]:
            lb.add_output(output)
        self.op = lb.finalize(add_all_outputs=False)

    def _check_ops_and_shapes(self, ops, shapes):
        if ops != self.ops:
            raise ValueError(f'Operations changed between iterations')
        if shapes != self.shapes:
            raise ValueError(f'Shapes changed between iterations')


    def __next__(self):
        final = False
        # no processing for zeroith iteration
        if self.curr_index==0:
            self.in_loop = self._recorder._in_loop
            self._recorder._in_loop = True
        # first iteration - figure out inputs
        if self.curr_index==1:
            self.post_iteration_one()
        # second iteration - check feedback
        elif self.curr_index == 2:
            final = True
            self.post_iteration_two()

        if final:
            # print(f'loop vars are {self.op.loop_vars}')
            self._recorder._in_loop = self.in_loop
            if self._recorder.inline and not self.in_loop:
                # print('running_loop_inline')
                self.op.compute_inline()
            raise StopIteration

        self.curr_index+=1
        if len(self.iteration_variables) == 1:
            return self.iteration_variables[0]
        return tuple(self.iteration_variables)
        
    def __iter__(self):
        return self

def build_stacked_variable(
        feedback_var:Variable,
        num_iter:int,
        inline_lazy_stack:bool,
    ):
    # If inline lazy stack, do not allocate memory for the stacked feedback variables
    if inline_lazy_stack:
        val = None
    else:
        val = 0
    stack_output = Variable(
        name = f'stack_out_{feedback_var.name}',
        shape=(num_iter,) + feedback_var.shape,
        value=val,
    )
    return stack_output

def add_compute_inline_reset(deriv_loop:Loop, old_loop:Loop):
    
    def _compute_inline_reset(self:Loop, *args):

        old_var_values = {}
        for intermediate_var in old_loop.get_subgraph().node_table.keys():
            if isinstance(intermediate_var, Variable):
                old_var_values[intermediate_var] = intermediate_var.value

        self.compute_inline(*args)
        
        for intermediate_var in old_loop.get_subgraph().node_table.keys():
            if isinstance(intermediate_var, Variable):
                intermediate_var.value = old_var_values[intermediate_var]

    deriv_loop.compute_inline = _compute_inline_reset

if __name__ == '__main__':
    import csdl_alpha as csdl
    from csdl_alpha.src.operations.add import Add
    import numpy as np
    recorder = csdl.Recorder(inline=True)
    recorder.start()
    dim = 10
    b = csdl.Variable(value=np.zeros((dim,dim)), name='b')
    c = csdl.Variable(value=np.ones((dim, dim)), name='c')

    for i in frange(dim):
        for j in frange(dim):
            for k in frange(dim):
                b = b.set(csdl.slice[i, j], c[i,j])
                b = b*2

    b_np = np.zeros((dim,dim))
    c_np = np.ones((dim,dim))
    for i in range(dim):
        for j in range(dim):
            for k in range(dim):
                b_np[i,j] = c_np[i,j]
                b_np = b_np*2


    print(b.value-b_np)
    exit()
    # print('==============')
    # print(c.value)
    # print(c_np)

    # print(recorder.active_graph)

    top_graph_node = recorder.active_graph_node
    outer_loop_graph_node = top_graph_node.children[0]

    top_graph = top_graph_node.value
    outer_loop_graph = outer_loop_graph_node.value
    inner_loop_graph = outer_loop_graph_node.children[0].value

    top_graph.visualize('top_graph')
    outer_loop_graph.visualize('outer_loop_graph')
    inner_loop_graph.visualize('inner_loop_graph')


    # for i in vrange(0, 10, check=True):
    #     print(f'begin outer iteration {k}')
    #     k += 1
    #     l = 0
    #     for j in vrange(0, 10, check=True):
    #         print(f'inner iteration {l}')
    #         l += 1
    #         d = i*2
    #         e = i*j
    #         b2 = a + b
    #         c = a*2
    #     print(f'end outer iteration {k}')

    # top_graph_node = recorder.active_graph_node
    # outer_loop_graph_node = top_graph_node.children[0]
    # inner_loop_graph_node = outer_loop_graph_node.children[0]

    # top_graph = top_graph_node.value
    # outer_loop_graph = outer_loop_graph_node.value
    # inner_loop_graph = inner_loop_graph_node.value

    # top_graph.visualize('top_graph')
    # outer_loop_graph.visualize('outer_loop_graph')
    # inner_loop_graph.visualize('inner_loop_graph')

    # print(d.value) # should be 18
    # print(e.value) # should be 81
    # print(b2.value) # should be 5
    # print(c.value) # should be 4
    # recorder.active_graph.visualize('outer_graph')
    # recorder.stop()<|MERGE_RESOLUTION|>--- conflicted
+++ resolved
@@ -719,11 +719,6 @@
         # compress_current_operations()
         self._recorder._exit_subgraph()
 
-<<<<<<< HEAD
-        # ============================OLD Loop, deprecate later============================:
-        # for loop_var in loop_vars:
-        #     # stack_output = Variable(name = f'stack_out_{loop_var[1].name}', shape=(len(self.vals[0]),) + loop_var[0].shape, value=0)
-=======
         # need to add any loop vars who's iter 1 variables are constants to the external inputs
         # This happens when the variable that's overwritten starts as a non-csdl variable
         # these won't be in the outer graph either, so need to add them there as well
@@ -731,10 +726,13 @@
             if isinstance(loop_var[1], Constant):
                 external_inputs.append(loop_var[1])
                 self._recorder.active_graph.add_node(loop_var[1])
-
-        for loop_var in loop_vars:
+                
+        # ============================OLD Loop, deprecate later============================:
+        # for loop_var in loop_vars:
+        #     # stack_output = Variable(name = f'stack_out_{loop_var[1].name}', shape=(len(self.vals[0]),) + loop_var[0].shape, value=0)
+
+        # for loop_var in loop_vars:
             # stack_output = Variable(name = f'stack_out_{loop_var[1].name}', shape=(len(self.vals[0]),) + loop_var[0].shape, value=0)
->>>>>>> a6fe1944
 
         #     inline_lazy_stack = self.inline_lazy_stack
         #     if not self._recorder.inline:
