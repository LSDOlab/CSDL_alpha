from csdl_alpha.src.graph.operation import Operation
from csdl_alpha.src.graph.variable import Variable

class IterationVariable(Variable):
    def __init__(self, vals):
        super().__init__(value=vals[0])
        self.shape = (1,)
        self.vals = vals
        self.name = 'iter'

class LoopVariable(Variable):
    def __init__(self, var1, var2):
        super().__init__(shape=(var1.shape)) #NOTE: idk if we even need to do this
        self.var1 = var1
        self.var2 = var2

class Loop(Operation):

    def __init__(self, inputs, outputs, graph, vals, iter_var, loop_vars) -> None:
        super().__init__()
        self.name = 'loop'
        self.inputs = inputs
        self.num_inputs = len(inputs)
        self.outputs = outputs
        self.graph = graph
        self.vals = vals
        self.iter_var = iter_var
        self.loop_vars = loop_vars
        self._add_outputs_to_graph()
        self._add_to_graph()

    def _add_outputs_to_graph(self):
        for output in self.outputs:
            self.recorder.active_graph.add_node(output)

    def compute_inline(self, *args):
        # print(self.graph)
        for i in range(len(self.vals)):
            self.iter_var.set_value(self.vals[i])
            for loop_var in self.loop_vars:
                if i == 0:
                    loop_var.set_value(loop_var.var1.value)
                else:
                    loop_var.set_value(loop_var.var2.value)
            self.graph.execute_inline()
        return [output.value for output in self.outputs]


class vrange():
    def __init__(self, lower:int=0, upper:int = 100, increment:int=1, *, vals:list[int] = None, check:bool=False):
        
        self.check = check
        self.disallow_feedback = True # turning off feedback for now

        # process runtime iterations
        if vals is None:
            if upper < lower:
                raise ValueError(f'The lower bound of the for loop, {lower}, is above the upper bound of the for loop, {upper}')
            self.vals = list(range(lower, upper, increment))
        else:
            if not all(isinstance(val, int) for val in vals):
                raise ValueError(f'All values in the list of values must be integers')
            self.vals = vals

        self.curr_index = 0
        if self.check:
            self.max_index = len(self.vals)
        else:
            self.max_index = 2

        # enter new graph
        from csdl_alpha.api import manager
        self._recorder = manager.active_recorder
        self._recorder._enter_subgraph(add_missing_variables=True)
        self._graph = self._recorder.active_graph
        self._graph_node = self._recorder.active_graph_node

        # initialize iteration variable:
        self.iteration_variable = IterationVariable(self.vals)

    def get_ops_and_shapes(self, graph=None):
        ops = []
        shapes = []
        if graph is None:
            graph = self._recorder.active_graph
        for node in graph.node_table.keys():
            if isinstance(node, Operation):
                ops.append(type(node))
            elif isinstance(node, Variable):
                shapes.append(node.shape)
        return ops, shapes

    def post_iteration_one(self):
        # self._graph.visualize('graph_loop_iter_1')
        self.iter1_inputs = [] # list of inputs to the first iteration
        self.iter1_outputs = [] # list of outputs to the first iteration
        # NOTE: variables that are created inside the loop but not used in the loop aren't going to show up in either of these lists, but that *should* be okay?
        ops = []
        self.iter1_non_inputs = set() # list of all other variables in first iteration (will be removed later)
        for node in self._graph.node_table.keys():
            if isinstance(node, Operation):
                ops.append(node)
                for input in node.inputs:
                    if self._graph.in_degree(input)==0:
                        self.iter1_inputs.append(input)
                for output in node.outputs:
                    self.iter1_outputs.append(output)
            else:
                self.iter1_non_inputs.add(node)

        for input in self.iter1_inputs:
            self.iter1_non_inputs.discard(input)

        # don't want iteration variable to be removed, even if it's not used
        self.iter1_non_inputs.discard(self.iteration_variable)

        # deleting the operations so we cana find inputs to the second iteration in the same way
        self._graph._delete_nodes(ops)

    def post_iteration_two(self):
        self.iter2_inputs = [] # list of inputs to the second iteration (same order as first)
        self.iter2_outputs = [] # list of outputs to the second iteration (same order as first)
        for node in self._graph.node_table.keys():
            if isinstance(node, Operation):
                for input in node.inputs:
                    if self._graph.in_degree(input)==0:
                        self.iter2_inputs.append(input)
                for output in node.outputs:
                    self.iter2_outputs.append(output)

        # any input that's changed represents an internal loop, so we need to replace it with a special variable
        loop_vars = []
        strike_set = set() # set of inputs that are only used in the first iteration (feedback)
        for input1, input2 in zip(self.iter1_inputs, self.iter2_inputs):
            if not input1 is input2: 
                if input2 in self.iter1_outputs:
                    # this implies input 1 comes from outside the loop and input 2 comes from the first iteration
                    if self.disallow_feedback:
                        raise ValueError(f'Feedback from variable {input1} found')
                    else:
                        # we want to go from input2 to the corresponding output of the 2nd iteration
                        output2 = self.iter2_outputs[self.iter1_outputs.index(input2)]
                        loop_var = LoopVariable(input1, output2)
                        loop_vars.append(loop_var)
                        self._graph._delete_nodes([input1])
                        self.iter1_non_inputs.remove(input2)
                        self._graph._replace_node(input2, loop_var)
                else:
                    # this implies input 1 and input 2 are both made in the loop, so we can just keep input 2
                    self._graph._delete_nodes([input1])
                    pass
        # remove any inputs that are no longer used
        self._graph._delete_nodes(list(strike_set))

        # delete any remnanats of the first iteration
        self._graph._delete_nodes(self.iter1_non_inputs)

        external_inputs = self._graph.inputs
        non_feedback_inputs = external_inputs - strike_set # external inputs that are used for things other than feedback (and maybe feedback too)

        # Stop the graph
        # self._graph.visualize('graph_loop_final')
        self._recorder._exit_subgraph()


        # add the loop operation to the graph
        #NOTE: this only exposes outputs of operations, not variables created within the loop
        self.op = Loop(
            list(external_inputs), 
            self.iter2_outputs, 
            self._graph, 
            self.vals, 
            self.iteration_variable, 
            loop_vars
            )

    def _check_ops_and_shapes(self, ops, shapes):
        if ops != self.ops:
            raise ValueError(f'Operations changed between iterations')
        if shapes != self.shapes:
            raise ValueError(f'Shapes changed between iterations')


    def __next__(self):
        final = False
        # no processing for zeroith iteration
        # first iteration - get ops and shapes, figure out inputs
        if self.curr_index==1:
            if self.check:
                self.ops, self.shapes = self.get_ops_and_shapes()
            self.post_iteration_one()
            if self.check:
                self._recorder._enter_subgraph(add_missing_variables=True)
                self._recorder._add_node(self.iteration_variable)
        # last iteration - check feedback, check ops and shapes, end loop
        elif self.curr_index == self.max_index:
            final = True
            self.post_iteration_two()
            if self.check:
                # need to pass in graph here because we exited it in post_iteration_two
                ops, shapes = self.get_ops_and_shapes(self._graph)
                self._check_ops_and_shapes(ops, shapes)
        # second to last iteration - need to re-enter main graph
        elif self.curr_index == self.max_index-1:
            if self.check:
                ops, shapes = self.get_ops_and_shapes()
                self._check_ops_and_shapes(ops, shapes)
                self._recorder._delete_current_graph()
        # all other iterations - enter/exit dummy graph, check ops and shapes
        elif self.curr_index > 1:
            if self.check:
                ops, shapes = self.get_ops_and_shapes()
                self._check_ops_and_shapes(ops, shapes)
                self._recorder._delete_current_graph()
                self._recorder._enter_subgraph(add_missing_variables=True)
                self._recorder._add_node(self.iteration_variable)

        if final:
            if self._recorder.inline:
                self.op.compute_inline()
            raise StopIteration

        self.curr_index+=1
        return self.iteration_variable
        
    def __iter__(self):
        return self


if __name__ == '__main__':
    import csdl_alpha as csdl
<<<<<<< HEAD
=======
    from csdl_alpha.src.operations.add import Add
>>>>>>> 5eda530a
    recorder = csdl.Recorder(inline=True)
    recorder.start()
    a = csdl.Variable(value=2, name='a')
    b = csdl.Variable(value=3, name='b')
<<<<<<< HEAD
    for i in csdl.vrange(0, 10):
        b = a + b
        c = a*2

        b[0:i] = c[0:i]

        if i < 3:
            b = b + 1

    a = csdl.Variable(shape = (n,m, p))
    b = csdl.Variable(shape = (n,p))
    c = csdl.InitializeVariable(shape = (m,p), val = 0)

    # inner
    for i in csdl.vrange(n):
        for j in csdl.vrange(m):
            for k in csdl.vrange(p):
                # c[j,k] = c[j,k] + a[i,j,k]*b[i,k]
                c[j,k] += a[i,j,k]*b[i,k]

    # cartesian grid average
    d = csdl.Variable(shape = (n,m))
    e = csdl.InitializeVariable(shape = (n-1,m-1), val = 0)

    # Option A:
    # Pros:
    # - less restrictive
    # - Can check every iteration in debug mode
    for i in csdl.vrange(n-1):
        for j in csdl.vrange(m-1):
            e[i,j] = e[i,j] + 1/4*(d[i,j] + d[i+1,j] + d[i,j+1] + d[i+1,j+1])

    # Option B:
    # Pros:
    # - Avoids confusion with regular for loops
    # - Potential for clearer and simpler rules
    with csdl.vrange(0,n) as i:
        with csdl.vrange(0,m) as j:
            e[i,j] += 1/4*(d[i,j] + d[i+1,j] + d[i,j+1] + d[i+1,j+1])

            e[i,j+2:2*j]

    # Rules:
    # - CSDL operations only
    # - No conditionals
    # - fixed slice sizes
    # - each iteration independent from each other
            

    # for j in csdl.vrange(m):
    #     for k in csdl.vrange(p):
    #         sum = 0
    #         for i in csdl.vrange(n):
    #             sum += a[i,j,k]*b[i,k]
    #         c[j,k] = sum

    x = csdl.InitializeVariable(shape = (m,p), val = 0)
    # a.shape = (10,10)
    for j in csdl.vrange(m):
        for k in csdl.vrange(p):
            x[j] = a[j] # shape is known at compile time (10)
            x[j,k] = a[j,k] # shape is known at compile time (1,)
            x[[j,k],[j,k]] = a[[j, k],[j, k]] # shape is known at compile time (2,)
            x[1:3, j:j+1] = a[1:3, j:j+1] # shape is unknown at compile time (2, ????)


    print(b.value) # should be 23
=======
    k = 0

    # for i in vrange(0, 10, check=True):
    #     b2 = a + b
    #     c = a*2

    # print(b2.value)
    # print(c.value)

    # print(recorder.active_graph)

    # top_graph_node = recorder.active_graph_node
    # outer_loop_graph_node = top_graph_node.children[0]

    # top_graph = top_graph_node.value
    # outer_loop_graph = outer_loop_graph_node.value

    # top_graph.visualize('top_graph')
    # outer_loop_graph.visualize('outer_loop_graph')


    for i in vrange(0, 10, check=True):
        print(f'begin outer iteration {k}')
        k += 1
        l = 0
        for j in vrange(0, 10, check=True):
            print(f'inner iteration {l}')
            l += 1
            d = i*2
            e = i*j
            b2 = a + b
            c = a*2
        print(f'end outer iteration {k}')

    top_graph_node = recorder.active_graph_node
    outer_loop_graph_node = top_graph_node.children[0]
    inner_loop_graph_node = outer_loop_graph_node.children[0]

    top_graph = top_graph_node.value
    outer_loop_graph = outer_loop_graph_node.value
    inner_loop_graph = inner_loop_graph_node.value

    top_graph.visualize('top_graph')
    outer_loop_graph.visualize('outer_loop_graph')
    inner_loop_graph.visualize('inner_loop_graph')

    print(d.value) # should be 18
    print(e.value) # should be 81
    print(b2.value) # should be 5
>>>>>>> 5eda530a
    print(c.value) # should be 4
    recorder.active_graph.visualize('outer_graph')
    recorder.stop()<|MERGE_RESOLUTION|>--- conflicted
+++ resolved
@@ -229,83 +229,11 @@
 
 if __name__ == '__main__':
     import csdl_alpha as csdl
-<<<<<<< HEAD
-=======
     from csdl_alpha.src.operations.add import Add
->>>>>>> 5eda530a
     recorder = csdl.Recorder(inline=True)
     recorder.start()
     a = csdl.Variable(value=2, name='a')
     b = csdl.Variable(value=3, name='b')
-<<<<<<< HEAD
-    for i in csdl.vrange(0, 10):
-        b = a + b
-        c = a*2
-
-        b[0:i] = c[0:i]
-
-        if i < 3:
-            b = b + 1
-
-    a = csdl.Variable(shape = (n,m, p))
-    b = csdl.Variable(shape = (n,p))
-    c = csdl.InitializeVariable(shape = (m,p), val = 0)
-
-    # inner
-    for i in csdl.vrange(n):
-        for j in csdl.vrange(m):
-            for k in csdl.vrange(p):
-                # c[j,k] = c[j,k] + a[i,j,k]*b[i,k]
-                c[j,k] += a[i,j,k]*b[i,k]
-
-    # cartesian grid average
-    d = csdl.Variable(shape = (n,m))
-    e = csdl.InitializeVariable(shape = (n-1,m-1), val = 0)
-
-    # Option A:
-    # Pros:
-    # - less restrictive
-    # - Can check every iteration in debug mode
-    for i in csdl.vrange(n-1):
-        for j in csdl.vrange(m-1):
-            e[i,j] = e[i,j] + 1/4*(d[i,j] + d[i+1,j] + d[i,j+1] + d[i+1,j+1])
-
-    # Option B:
-    # Pros:
-    # - Avoids confusion with regular for loops
-    # - Potential for clearer and simpler rules
-    with csdl.vrange(0,n) as i:
-        with csdl.vrange(0,m) as j:
-            e[i,j] += 1/4*(d[i,j] + d[i+1,j] + d[i,j+1] + d[i+1,j+1])
-
-            e[i,j+2:2*j]
-
-    # Rules:
-    # - CSDL operations only
-    # - No conditionals
-    # - fixed slice sizes
-    # - each iteration independent from each other
-            
-
-    # for j in csdl.vrange(m):
-    #     for k in csdl.vrange(p):
-    #         sum = 0
-    #         for i in csdl.vrange(n):
-    #             sum += a[i,j,k]*b[i,k]
-    #         c[j,k] = sum
-
-    x = csdl.InitializeVariable(shape = (m,p), val = 0)
-    # a.shape = (10,10)
-    for j in csdl.vrange(m):
-        for k in csdl.vrange(p):
-            x[j] = a[j] # shape is known at compile time (10)
-            x[j,k] = a[j,k] # shape is known at compile time (1,)
-            x[[j,k],[j,k]] = a[[j, k],[j, k]] # shape is known at compile time (2,)
-            x[1:3, j:j+1] = a[1:3, j:j+1] # shape is unknown at compile time (2, ????)
-
-
-    print(b.value) # should be 23
-=======
     k = 0
 
     # for i in vrange(0, 10, check=True):
@@ -355,7 +283,6 @@
     print(d.value) # should be 18
     print(e.value) # should be 81
     print(b2.value) # should be 5
->>>>>>> 5eda530a
     print(c.value) # should be 4
     recorder.active_graph.visualize('outer_graph')
     recorder.stop()