from csdl_alpha.src.graph.operation import Operation
from csdl_alpha.src.graph.variable import Variable

class IterationVariable(Variable):
    def __init__(self, vals):
        super().__init__(value=vals[0])
<<<<<<< HEAD
=======
        self.shape = (1,)
>>>>>>> aac19bd4
        self.vals = vals
        self.name = 'iter'

class LoopVariable(Variable):
    def __init__(self, var1, var2):
        super().__init__(shape=(var1.shape)) #NOTE: idk if we even need to do this
        self.var1 = var1
        self.var2 = var2

class Loop(Operation):

    def __init__(self, inputs, outputs, graph, vals, iter_var, loop_vars) -> None:
        super().__init__()
        self.name = 'loop'
        self.inputs = inputs
        self.num_inputs = len(inputs)
        self.outputs = outputs
        self.graph = graph
        self.vals = vals
        self.iter_var = iter_var
        self.loop_vars = loop_vars
        self._add_outputs_to_graph()
        self._add_to_graph()

    def _add_outputs_to_graph(self):
        for output in self.outputs:
            self.recorder.active_graph.add_node(output)

    def compute_inline(self, *args):
<<<<<<< HEAD
=======
        # print(self.graph)
>>>>>>> aac19bd4
        for i in range(len(self.vals)):
            self.iter_var.set_value(self.vals[i])
            for loop_var in self.loop_vars:
                if i == 0:
                    loop_var.set_value(loop_var.var1.value)
                else:
                    loop_var.set_value(loop_var.var2.value)
            self.graph.execute_inline()
        return [output.value for output in self.outputs]


class vrange():
    def __init__(self, lower:int=0, upper:int = 100, increment:int=1, *, vals:list[int] = None, check:bool=False):
        
        self.check = check
        self.disallow_feedback = True # turning off feedback for now

        # process runtime iterations
        if vals is None:
            if upper < lower:
                raise ValueError(f'The lower bound of the for loop, {lower}, is above the upper bound of the for loop, {upper}')
            self.vals = list(range(lower, upper, increment))
        else:
            if not all(isinstance(val, int) for val in vals):
                raise ValueError(f'All values in the list of values must be integers')
            self.vals = vals

        self.curr_index = 0
        if self.check:
            self.max_index = len(self.vals)
        else:
            self.max_index = 2

        # enter new graph
        from csdl_alpha.api import manager
        self._recorder = manager.active_recorder
        self._recorder._enter_subgraph(add_missing_variables=True)
        self._graph = self._recorder.active_graph
        self._graph_node = self._recorder.active_graph_node

        if self._recorder.in_loop:
            self.in_loop = True
        else:
            self._recorder.in_loop = True
            self.in_loop = False

        # initialize iteration variable:
        self.iteration_variable = IterationVariable(self.vals)

<<<<<<< HEAD
    def get_ops_and_shapes(self):
        ops = []
        shapes = []
        for node in self._graph.node_table.keys():
=======
    def get_ops_and_shapes(self, graph=None):
        ops = []
        shapes = []
        if graph is None:
            graph = self._recorder.active_graph
        for node in graph.node_table.keys():
>>>>>>> aac19bd4
            if isinstance(node, Operation):
                ops.append(type(node))
            elif isinstance(node, Variable):
                shapes.append(node.shape)
<<<<<<< HEAD
        print(ops)
=======
>>>>>>> aac19bd4
        return ops, shapes

    def post_iteration_one(self):
        # self._graph.visualize('graph_loop_iter_1')
        self.iter1_inputs = [] # list of inputs to the first iteration
        self.iter1_outputs = [] # list of outputs to the first iteration
        # NOTE: variables that are created inside the loop but not used in the loop aren't going to show up in either of these lists, but that *should* be okay?
        ops = []
        self.iter1_non_inputs = set() # list of all other variables in first iteration (will be removed later)
        for node in self._graph.node_table.keys():
            if isinstance(node, Operation):
                ops.append(node)
                for input in node.inputs:
                    if self._graph.in_degree(input)==0:
                        self.iter1_inputs.append(input)
                for output in node.outputs:
                    self.iter1_outputs.append(output)
            else:
                self.iter1_non_inputs.add(node)

        for input in self.iter1_inputs:
            self.iter1_non_inputs.discard(input)

        # don't want iteration variable to be removed, even if it's not used
        self.iter1_non_inputs.discard(self.iteration_variable)

        # deleting the operations so we cana find inputs to the second iteration in the same way
        self._graph._delete_nodes(ops)

    def post_iteration_two(self):
        self.iter2_inputs = [] # list of inputs to the second iteration (same order as first)
        self.iter2_outputs = [] # list of outputs to the second iteration (same order as first)
        for node in self._graph.node_table.keys():
            if isinstance(node, Operation):
                for input in node.inputs:
                    if self._graph.in_degree(input)==0:
                        self.iter2_inputs.append(input)
                for output in node.outputs:
                    self.iter2_outputs.append(output)

        # any input that's changed represents an internal loop, so we need to replace it with a special variable
        loop_vars = []
        strike_set = set() # set of inputs that are only used in the first iteration (feedback)
        for input1, input2 in zip(self.iter1_inputs, self.iter2_inputs):
            if not input1 is input2: 
                if input2 in self.iter1_outputs:
                    # this implies input 1 comes from outside the loop and input 2 comes from the first iteration
<<<<<<< HEAD
                    # we want to go from input2 to the corresponding output of the 2nd iteration
                    output2 = self.iter2_outputs[self.iter1_outputs.index(input2)]
                    loop_var = LoopVariable(input1, output2)
                    loop_vars.append(loop_var)
                    # need to check if input1 is used elsewhere in the loop:
                    if not input1 in self.iter2_inputs:
                        strike_set.add(input1)
                        # self._graph._delete_nodes([input1])
                    self.iter1_non_inputs.remove(input2)
                    self._graph._replace_node(input2, loop_var)
=======
                    if self.disallow_feedback:
                        raise ValueError(f'Feedback from variable {input1} found')
                    else:
                        # we want to go from input2 to the corresponding output of the 2nd iteration
                        output2 = self.iter2_outputs[self.iter1_outputs.index(input2)]
                        loop_var = LoopVariable(input1, output2)
                        loop_vars.append(loop_var)
                        self._graph._delete_nodes([input1])
                        self.iter1_non_inputs.remove(input2)
                        self._graph._replace_node(input2, loop_var)
>>>>>>> aac19bd4
                else:
                    # this implies input 1 and input 2 are both made in the loop, so we can just keep input 2
                    self._graph._delete_nodes([input1])
                    pass
        # remove any inputs that are no longer used
        self._graph._delete_nodes(list(strike_set))

        # delete any remnanats of the first iteration
        self._graph._delete_nodes(self.iter1_non_inputs)

        external_inputs = self._graph.inputs
        non_feedback_inputs = external_inputs - strike_set # external inputs that are used for things other than feedback (and maybe feedback too)

        # Stop the graph
        # self._graph.visualize('graph_loop_final')
        self._recorder._exit_subgraph()


        # add the loop operation to the graph
<<<<<<< HEAD
        # NOTE: this only exposes outputs of operations, not variables created within the loop
        # TODO: expose variables created within the loop
        if self.in_loop:
            # want to have loop variables be inputs to the operation
            self.op = Loop(
                list(external_inputs) + loop_vars, 
                self.iter2_outputs, 
                self._graph, 
                self.vals, 
                self.iteration_variable,
                None
            )
        else:
            self.op = Loop(
                list(external_inputs), 
                self.iter2_outputs, 
                self._graph, 
                self.vals, 
                self.iteration_variable, 
                loop_vars
            )

=======
        #NOTE: this only exposes outputs of operations, not variables created within the loop
        self.op = Loop(
            list(external_inputs), 
            self.iter2_outputs, 
            self._graph, 
            self.vals, 
            self.iteration_variable, 
            loop_vars
            )

    def _check_ops_and_shapes(self, ops, shapes):
        if ops != self.ops:
            raise ValueError(f'Operations changed between iterations')
        if shapes != self.shapes:
            raise ValueError(f'Shapes changed between iterations')

>>>>>>> aac19bd4

    def __next__(self):
        final = False
        # no processing for zeroith iteration
        # first iteration - get ops and shapes, figure out inputs
        if self.curr_index==1:
            if self.check:
                self.ops, self.shapes = self.get_ops_and_shapes()
            self.post_iteration_one()
            if self.check:
                self._recorder._enter_subgraph(add_missing_variables=True)
                self._recorder._add_node(self.iteration_variable)
        # last iteration - check feedback, check ops and shapes, end loop
        elif self.curr_index == self.max_index:
            final = True
            self.post_iteration_two()
            if self.check:
<<<<<<< HEAD
                ops, shapes = self.get_ops_and_shapes()
                if ops != self.ops:
                    raise ValueError(f'Operations changed between iterations')
                if shapes != self.shapes:
                    raise ValueError(f'Shapes changed between iterations')
            else:
                final=True
        # final iteration - check ops and shapes, end loop
        elif self.curr_index >= self.max_index:
            self._recorder._enter_subgraph()
            ops, shapes = self.get_ops_and_shapes()
            if self.check:
                if ops != self.ops:
                    raise ValueError(f'Operations changed between iterations')
                if shapes != self.shapes:
                    raise ValueError(f'Shapes changed between iterations')
            self._recorder._delete_current_graph()
            final = True
        # all other iterations - check ops and shapes
        elif self.curr_index > 2:
            self._recorder._enter_subgraph()
            ops, shapes = self.get_ops_and_shapes()
            if self.check:
                if ops != self.ops:
                    raise ValueError(f'Operations changed between iterations')
                if shapes != self.shapes:
                    raise ValueError(f'Shapes changed between iterations')
            self._recorder._delete_current_graph()
=======
                # need to pass in graph here because we exited it in post_iteration_two
                ops, shapes = self.get_ops_and_shapes(self._graph)
                self._check_ops_and_shapes(ops, shapes)
        # second to last iteration - need to re-enter main graph
        elif self.curr_index == self.max_index-1:
            if self.check:
                ops, shapes = self.get_ops_and_shapes()
                self._check_ops_and_shapes(ops, shapes)
                self._recorder._delete_current_graph()
        # all other iterations - enter/exit dummy graph, check ops and shapes
        elif self.curr_index > 1:
            if self.check:
                ops, shapes = self.get_ops_and_shapes()
                self._check_ops_and_shapes(ops, shapes)
                self._recorder._delete_current_graph()
                self._recorder._enter_subgraph(add_missing_variables=True)
                self._recorder._add_node(self.iteration_variable)
>>>>>>> aac19bd4

        if final:
            if self._recorder.inline:
                self.op.compute_inline()
            raise StopIteration

        self.curr_index+=1
        return self.iteration_variable
        
    def __iter__(self):
        return self


if __name__ == '__main__':
    import csdl_alpha as csdl
<<<<<<< HEAD
    import time
    recorder = csdl.Recorder(inline=True)
    recorder.start()
    a = csdl.Variable(value=2, name='a')
    b = b2 = b_og = csdl.Variable(value=3, name='b')
    j = 0
    start_time = time.time()
    # for i in vrange(0, 10, check=False):
    #     b=1*b
    #     for j in vrange(0, 4, check=False):
    #         # for k in vrange(0, 10, check=True):
    #         b = a + b
    #         c = a*2
    for i in vrange(0, 10, check=False):
        b = a + b
        b2 = 2*a + b2
        c = a*b_og

    print(f'Elapsed time: {time.time()-start_time}')

    print(b.value) # should be 23
    print(b2.value) # should be 43
    print(c.value) # should be 6
    # recorder.active_graph.visualize('outer_graph')
=======
    from csdl_alpha.src.operations.add import Add
    recorder = csdl.Recorder(inline=True)
    recorder.start()
    a = csdl.Variable(value=2, name='a')
    b = csdl.Variable(value=3, name='b')
    k = 0

    # for i in vrange(0, 10, check=True):
    #     b2 = a + b
    #     c = a*2

    # print(b2.value)
    # print(c.value)

    # print(recorder.active_graph)

    # top_graph_node = recorder.active_graph_node
    # outer_loop_graph_node = top_graph_node.children[0]

    # top_graph = top_graph_node.value
    # outer_loop_graph = outer_loop_graph_node.value

    # top_graph.visualize('top_graph')
    # outer_loop_graph.visualize('outer_loop_graph')


    for i in vrange(0, 10, check=True):
        print(f'begin outer iteration {k}')
        k += 1
        l = 0
        for j in vrange(0, 10, check=True):
            print(f'inner iteration {l}')
            l += 1
            d = i*2
            e = i*j
            b2 = a + b
            c = a*2
        print(f'end outer iteration {k}')

    top_graph_node = recorder.active_graph_node
    outer_loop_graph_node = top_graph_node.children[0]
    inner_loop_graph_node = outer_loop_graph_node.children[0]

    top_graph = top_graph_node.value
    outer_loop_graph = outer_loop_graph_node.value
    inner_loop_graph = inner_loop_graph_node.value

    top_graph.visualize('top_graph')
    outer_loop_graph.visualize('outer_loop_graph')
    inner_loop_graph.visualize('inner_loop_graph')

    print(d.value) # should be 18
    print(e.value) # should be 81
    print(b2.value) # should be 5
    print(c.value) # should be 4
    recorder.active_graph.visualize('outer_graph')
>>>>>>> aac19bd4
    recorder.stop()<|MERGE_RESOLUTION|>--- conflicted
+++ resolved
@@ -4,10 +4,7 @@
 class IterationVariable(Variable):
     def __init__(self, vals):
         super().__init__(value=vals[0])
-<<<<<<< HEAD
-=======
         self.shape = (1,)
->>>>>>> aac19bd4
         self.vals = vals
         self.name = 'iter'
 
@@ -37,10 +34,7 @@
             self.recorder.active_graph.add_node(output)
 
     def compute_inline(self, *args):
-<<<<<<< HEAD
-=======
         # print(self.graph)
->>>>>>> aac19bd4
         for i in range(len(self.vals)):
             self.iter_var.set_value(self.vals[i])
             for loop_var in self.loop_vars:
@@ -81,36 +75,19 @@
         self._graph = self._recorder.active_graph
         self._graph_node = self._recorder.active_graph_node
 
-        if self._recorder.in_loop:
-            self.in_loop = True
-        else:
-            self._recorder.in_loop = True
-            self.in_loop = False
-
         # initialize iteration variable:
         self.iteration_variable = IterationVariable(self.vals)
 
-<<<<<<< HEAD
-    def get_ops_and_shapes(self):
-        ops = []
-        shapes = []
-        for node in self._graph.node_table.keys():
-=======
     def get_ops_and_shapes(self, graph=None):
         ops = []
         shapes = []
         if graph is None:
             graph = self._recorder.active_graph
         for node in graph.node_table.keys():
->>>>>>> aac19bd4
             if isinstance(node, Operation):
                 ops.append(type(node))
             elif isinstance(node, Variable):
                 shapes.append(node.shape)
-<<<<<<< HEAD
-        print(ops)
-=======
->>>>>>> aac19bd4
         return ops, shapes
 
     def post_iteration_one(self):
@@ -158,18 +135,6 @@
             if not input1 is input2: 
                 if input2 in self.iter1_outputs:
                     # this implies input 1 comes from outside the loop and input 2 comes from the first iteration
-<<<<<<< HEAD
-                    # we want to go from input2 to the corresponding output of the 2nd iteration
-                    output2 = self.iter2_outputs[self.iter1_outputs.index(input2)]
-                    loop_var = LoopVariable(input1, output2)
-                    loop_vars.append(loop_var)
-                    # need to check if input1 is used elsewhere in the loop:
-                    if not input1 in self.iter2_inputs:
-                        strike_set.add(input1)
-                        # self._graph._delete_nodes([input1])
-                    self.iter1_non_inputs.remove(input2)
-                    self._graph._replace_node(input2, loop_var)
-=======
                     if self.disallow_feedback:
                         raise ValueError(f'Feedback from variable {input1} found')
                     else:
@@ -180,7 +145,6 @@
                         self._graph._delete_nodes([input1])
                         self.iter1_non_inputs.remove(input2)
                         self._graph._replace_node(input2, loop_var)
->>>>>>> aac19bd4
                 else:
                     # this implies input 1 and input 2 are both made in the loop, so we can just keep input 2
                     self._graph._delete_nodes([input1])
@@ -200,30 +164,6 @@
 
 
         # add the loop operation to the graph
-<<<<<<< HEAD
-        # NOTE: this only exposes outputs of operations, not variables created within the loop
-        # TODO: expose variables created within the loop
-        if self.in_loop:
-            # want to have loop variables be inputs to the operation
-            self.op = Loop(
-                list(external_inputs) + loop_vars, 
-                self.iter2_outputs, 
-                self._graph, 
-                self.vals, 
-                self.iteration_variable,
-                None
-            )
-        else:
-            self.op = Loop(
-                list(external_inputs), 
-                self.iter2_outputs, 
-                self._graph, 
-                self.vals, 
-                self.iteration_variable, 
-                loop_vars
-            )
-
-=======
         #NOTE: this only exposes outputs of operations, not variables created within the loop
         self.op = Loop(
             list(external_inputs), 
@@ -240,7 +180,6 @@
         if shapes != self.shapes:
             raise ValueError(f'Shapes changed between iterations')
 
->>>>>>> aac19bd4
 
     def __next__(self):
         final = False
@@ -258,36 +197,6 @@
             final = True
             self.post_iteration_two()
             if self.check:
-<<<<<<< HEAD
-                ops, shapes = self.get_ops_and_shapes()
-                if ops != self.ops:
-                    raise ValueError(f'Operations changed between iterations')
-                if shapes != self.shapes:
-                    raise ValueError(f'Shapes changed between iterations')
-            else:
-                final=True
-        # final iteration - check ops and shapes, end loop
-        elif self.curr_index >= self.max_index:
-            self._recorder._enter_subgraph()
-            ops, shapes = self.get_ops_and_shapes()
-            if self.check:
-                if ops != self.ops:
-                    raise ValueError(f'Operations changed between iterations')
-                if shapes != self.shapes:
-                    raise ValueError(f'Shapes changed between iterations')
-            self._recorder._delete_current_graph()
-            final = True
-        # all other iterations - check ops and shapes
-        elif self.curr_index > 2:
-            self._recorder._enter_subgraph()
-            ops, shapes = self.get_ops_and_shapes()
-            if self.check:
-                if ops != self.ops:
-                    raise ValueError(f'Operations changed between iterations')
-                if shapes != self.shapes:
-                    raise ValueError(f'Shapes changed between iterations')
-            self._recorder._delete_current_graph()
-=======
                 # need to pass in graph here because we exited it in post_iteration_two
                 ops, shapes = self.get_ops_and_shapes(self._graph)
                 self._check_ops_and_shapes(ops, shapes)
@@ -305,7 +214,6 @@
                 self._recorder._delete_current_graph()
                 self._recorder._enter_subgraph(add_missing_variables=True)
                 self._recorder._add_node(self.iteration_variable)
->>>>>>> aac19bd4
 
         if final:
             if self._recorder.inline:
@@ -321,32 +229,6 @@
 
 if __name__ == '__main__':
     import csdl_alpha as csdl
-<<<<<<< HEAD
-    import time
-    recorder = csdl.Recorder(inline=True)
-    recorder.start()
-    a = csdl.Variable(value=2, name='a')
-    b = b2 = b_og = csdl.Variable(value=3, name='b')
-    j = 0
-    start_time = time.time()
-    # for i in vrange(0, 10, check=False):
-    #     b=1*b
-    #     for j in vrange(0, 4, check=False):
-    #         # for k in vrange(0, 10, check=True):
-    #         b = a + b
-    #         c = a*2
-    for i in vrange(0, 10, check=False):
-        b = a + b
-        b2 = 2*a + b2
-        c = a*b_og
-
-    print(f'Elapsed time: {time.time()-start_time}')
-
-    print(b.value) # should be 23
-    print(b2.value) # should be 43
-    print(c.value) # should be 6
-    # recorder.active_graph.visualize('outer_graph')
-=======
     from csdl_alpha.src.operations.add import Add
     recorder = csdl.Recorder(inline=True)
     recorder.start()
@@ -403,5 +285,4 @@
     print(b2.value) # should be 5
     print(c.value) # should be 4
     recorder.active_graph.visualize('outer_graph')
->>>>>>> aac19bd4
     recorder.stop()