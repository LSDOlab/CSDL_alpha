--- conflicted
+++ resolved
@@ -117,8 +117,6 @@
             ]
         )
 
-<<<<<<< HEAD
-=======
     def test_loop_constant(self):
         # added after bug found by Nick
         self.prep()
@@ -233,7 +231,6 @@
     #     for b, b_recomp in zip(b_history, b_history_recomputed):
     #         assert np.allclose(b, b_recomp)
 
->>>>>>> a6fe1944
     def test_custom_vals(self):
         self.prep(always_build_inline = True)
         import csdl_alpha as csdl
