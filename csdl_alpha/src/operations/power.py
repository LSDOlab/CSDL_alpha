from csdl_alpha.src.operations.operation_subclasses import ElementwiseOperation
from csdl_alpha.src.graph.operation import Operation, set_properties 
import numpy as np
from csdl_alpha.utils.inputs import variablize
import csdl_alpha.utils.test_utils as csdl_tests
from csdl_alpha.utils.typing import VariableLike
from csdl_alpha.src.graph.variable import Variable

class Power(ElementwiseOperation):
    '''
    Elementwise power of a tensor.
    Power of the first input to the second input. 
    '''

    def __init__(self,x,y):
        super().__init__(x,y)
        self.name = 'power'

    def compute_inline(self, x, y):
        return x ** y
    
class LeftBroadcastPower(Operation):
    '''
    First input is broadcasted to the shape of the second input.
    '''

    def __init__(self,x,y):
        super().__init__(x,y)
        self.name = 'left_broadcast_power'
        out_shapes = (y.shape,)
        self.set_dense_outputs(out_shapes)

    def compute_inline(self, x, y):
        return x ** y
    
<<<<<<< HEAD
def power(x:VariableLike, y:VariableLike) -> Variable:
=======
class RightBroadcastPower(Operation):
    '''
    Second input is broadcasted to the shape of the first input.
    '''

    def __init__(self,x,y):
        super().__init__(x,y)
        self.name = 'right_broadcast_power'
        out_shapes = (x.shape,)
        self.set_dense_outputs(out_shapes)

    def compute_inline(self, x, y):
        return x ** y
    
def power(x:Variable, y:Variable) -> Variable:
>>>>>>> 7be31ea8
    '''
    Computes the power of the first input with exponent as the second input.
    If one of the inputs is a scalar, it is broadcasted to the shape of the other input.

    Parameters
    ----------
    x : Variable, np.ndarray, float or int
        Input tensor whose power needs to be computed.
    y : Variable, np.ndarray, float or int
        Power to which the first input tensor needs to be raised.

    Returns
    -------
    Variable
        Power of the first input with exponent as the second input.
    
    Examples
    --------
    >>> recorder = csdl.Recorder(inline = True)
    >>> recorder.start()
    >>> x = csdl.Variable(value = np.array([1.0, 2.0, 3.0]))
    >>> y1 = csdl.power(x, 2)
    >>> y1.value
    array([1., 4., 9.])
    >>> y2 = x ** 2
    >>> y2.value
    array([1., 4., 9.])

    # Power raised to a tensor variable exponent

    >>> z = csdl.Variable(value = 3.0 * np.ones((3,)))
    >>> y2 = x ** z
    >>> y2.value
    array([ 1.,  8., 27.])
    '''
    x = variablize(x)
    y = variablize(y)

    if x.shape == y.shape:
        op = Power(x, y)
    elif x.shape == (1,):
        op = LeftBroadcastPower(x, y)
    elif y.shape == (1,):
        op = RightBroadcastPower(x, y)
    else:
        raise ValueError('Shapes not compatible for the power operation.')
        
    return op.finalize_and_return_outputs()

class TestPower(csdl_tests.CSDLTest):
    
    def test_functionality(self,):
        self.prep()

        import csdl_alpha as csdl
        import numpy as np
        x_val = np.arange(6).reshape(2,3)
        y_val = 2.0
        z_val = 2.0*np.ones((2,3))
        x = csdl.Variable(name = 'x', value = x_val)
        y = csdl.Variable(name = 'y', value = y_val)
        z = csdl.Variable(name = 'z', value = z_val)
        
        compare_values = []
        # power of a tensor variable to a scalar variable
        s1 = csdl.power(x, y)
        t1 = x_val ** y_val
        compare_values += [csdl_tests.TestingPair(s1, t1, tag = 's1')]

        # power of a tensor variable to a tensor constant
        s2 = csdl.power(x, z_val)
        compare_values += [csdl_tests.TestingPair(s2, t1, tag = 's2')]

        # power of a scalar constant to a tensor variable
        s3 = csdl.power(3.0, x)
        t3 = 3.0 ** x_val
        compare_values += [csdl_tests.TestingPair(s3, t3, tag = 's3')]

        self.run_tests(compare_values = compare_values,)

    def test_example(self,):
        self.docstest(power)

if __name__ == '__main__':
    test = TestPower()
    test.test_functionality()
    test.test_example()<|MERGE_RESOLUTION|>--- conflicted
+++ resolved
@@ -33,9 +33,6 @@
     def compute_inline(self, x, y):
         return x ** y
     
-<<<<<<< HEAD
-def power(x:VariableLike, y:VariableLike) -> Variable:
-=======
 class RightBroadcastPower(Operation):
     '''
     Second input is broadcasted to the shape of the first input.
@@ -50,8 +47,7 @@
     def compute_inline(self, x, y):
         return x ** y
     
-def power(x:Variable, y:Variable) -> Variable:
->>>>>>> 7be31ea8
+def power(x:VariableLike, y:VariableLike) -> Variable:
     '''
     Computes the power of the first input with exponent as the second input.
     If one of the inputs is a scalar, it is broadcasted to the shape of the other input.
