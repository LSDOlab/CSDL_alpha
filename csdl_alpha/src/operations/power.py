--- conflicted
+++ resolved
@@ -32,20 +32,6 @@
     def compute_inline(self, x, y):
         return x ** y
     
-<<<<<<< HEAD
-def power(x:Variable,y:Variable)->Variable:
-    """Elementwise x to the power of y.
-
-    Parameters
-    ----------
-    x : Variable
-    y : Variable
-
-    Returns
-    -------
-    out: Variable
-
-=======
 def power(x, y):
     '''
     Computes the power of the first input with exponent as the second input.
@@ -63,22 +49,11 @@
     Variable
         Power of the first input with exponent as the second input.
     
->>>>>>> ec128759
     Examples
     --------
     >>> recorder = csdl.Recorder(inline = True)
     >>> recorder.start()
     >>> x = csdl.Variable(value = np.array([1.0, 2.0, 3.0]))
-<<<<<<< HEAD
-    >>> y = csdl.Variable(value = np.array([4.0, 5.0, 6.0]))
-    >>> csdl.power(x, y).value
-    array([  1.,  32., 729.])
-    >>> (x ** y).value # equivalent to the above
-    array([  1.,  32., 729.])
-    >>> (x ** 2.0).value # broadcasting is also supported
-    array([1., 4., 9.])
-    """
-=======
     >>> y1 = csdl.power(x, 2)
     >>> y1.value
     array([1., 4., 9.])
@@ -93,7 +68,6 @@
     >>> y2.value
     array([ 1.,  8., 27.])
     '''
->>>>>>> ec128759
     x = variablize(x)
     y = variablize(y)
 
@@ -142,50 +116,6 @@
         self.run_tests(compare_values = compare_values,)
 
     def test_example(self,):
-<<<<<<< HEAD
-        self.prep()
-
-        # docs:entry
-        import csdl_alpha as csdl
-        import numpy as np
-
-        recorder = csdl.build_new_recorder(inline = True)
-        recorder.start()
-
-        x_val = np.arange(6).reshape(2,3)
-        y_val = 2.0
-        z_val = 2.0*np.ones((2,3))
-        x = csdl.Variable(name = 'x', value = x_val)
-        y = csdl.Variable(name = 'y', value = y_val)
-        z = csdl.Variable(name = 'z', value = z_val)
-        
-        compare_values = []
-        # power of a tensor variable to a scalar variable
-        s1 = csdl.power(x, y)
-        print(s1.value)
-
-        # power of a tensor variable to a tensor constant
-        s2 = csdl.power(x, z_val)
-        print(s2.value)
-
-        # power of a scalar constant to a tensor variable
-        s3 = csdl.power(3.0, x)
-        print(s3.value)
-        # docs:exit
-
-        compare_values = []
-        t1 = x_val ** y_val
-        t3 = 3.0 ** x_val
-
-        compare_values += [csdl_tests.TestingPair(s1, t1, tag = 's1')]
-        compare_values += [csdl_tests.TestingPair(s2, t1, tag = 's2')]
-        compare_values += [csdl_tests.TestingPair(s3, t3, tag = 's3')]
-
-        self.run_tests(compare_values = compare_values,)
-
-    def test_docstring(self,):
-=======
->>>>>>> ec128759
         self.docstest(power)
 
 if __name__ == '__main__':
