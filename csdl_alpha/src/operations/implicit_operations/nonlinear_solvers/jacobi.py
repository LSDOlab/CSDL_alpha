from csdl_alpha.src.operations.implicit_operations.nonlinear_solvers.nonlinear_solver import NonlinearSolver, check_variable_shape_compatibility, check_run_time_tolerance
from csdl_alpha.src.operations.implicit_operations.nonlinear_solvers.gauss_seidel import GaussSeidel
from csdl_alpha.src.graph.variable import Variable
from csdl_alpha.utils.inputs import scalarize, ingest_value
import numpy as np

from typing import Union


class Jacobi(GaussSeidel):
    
    def __init__(
            self,
            name = 'jacobi_nlsolver',
            print_status:bool = True,
            tolerance:float=1e-10,
            max_iter:int=100,
            elementwise_states:bool=False,
            residual_jac_kwargs:dict = None,
        ):
        """
        A nonlinear block Jacobi solver

        The states are updated all at once:
        x0_new = x0_state_update(x0_old, x1_old, ... xn_old)
        x1_new = x1_state_update(x0_old, x1_old, ... xn_old)
        ...
        xn_new = xn_state_update(x0_old, x1_old, ... xn_old)
        """
        super().__init__(
            name = name,
            print_status = print_status,
            tolerance = tolerance,
            max_iter = max_iter,
            elementwise_states = elementwise_states,
            residual_jac_kwargs = residual_jac_kwargs,
        )

    def _inline_update_states(self):
        # while not converged:
        #    x0_new = x0_state_update(x0_old, x1_old, ... xn_old)
        #    x1_new = x1_state_update(x0_old, x1_old, ... xn_old)
        #    ...
        #    xn_new = xn_state_update(x0_old, x1_old, ... xn_old)
        
        # compute residuals once before hand
        for current_state, current_residual in self.state_to_residual_map.items():
            # get current state value and residual value
            current_state_value = current_state.value
            current_residual_value = current_residual.value

            # update current state value
            if self.state_metadata[current_state]['state_update'] is None:
                current_state.value = current_state_value - current_residual_value
            else:
                current_state.value = self.state_metadata[current_state]['state_update'].value

    def _jax_update_states(self, jax_residual_function, val, input_var_dict):
        from csdl_alpha.backends.jax.graph_to_jax import create_jax_function
        # while not converged:
        #    x0_new = x0_state_update(x0_old, x1_old, ... xn_old)
        #    x1_new = x1_state_update(x0_old, x1_old, ... xn_old)
        #    ...
        #    xn_new = xn_state_update(x0_old, x1_old, ... xn_old)
        
        # compute residuals once before hand
        states = val[0]
        residual = val[1]
        graph_input_dict = {key: value for key, value in input_var_dict.items() if key in self.residual_graph.node_table}
        update_outputs = [self.state_metadata[state]['state_update'] for state in self.state_to_residual_map if self.state_metadata[state]['state_update'] is not None]
        jax_update_fn = create_jax_function(self.residual_graph,
                                            update_outputs,
                                            [key for key in graph_input_dict]+list(self.state_to_residual_map))
        j = 0
        state_updates = jax_update_fn(*([val for val in graph_input_dict.values()]+states))
        new_states = []
        for i, current_state_var in enumerate(self.state_to_residual_map.keys()):
            # update current state value
            if self.state_metadata[current_state_var]['state_update'] is None:
                new_states.append(states[i] - residual[i])
            else:
<<<<<<< HEAD
                # NOTE: computed with the old states
                jax_update_fn = create_jax_function(self.residual_graph, 
                                                    [self.state_metadata[current_state_var]['state_update']], 
                                                    list(input_var_dict.keys())+list(self.state_to_residual_map.keys()))
                new_states.append(jax_update_fn(*(list(input_var_dict.values())+states))[0])
=======
                new_states.append(state_updates[j])
                j += 1
>>>>>>> 7dde3f77
        return new_states<|MERGE_RESOLUTION|>--- conflicted
+++ resolved
@@ -79,14 +79,6 @@
             if self.state_metadata[current_state_var]['state_update'] is None:
                 new_states.append(states[i] - residual[i])
             else:
-<<<<<<< HEAD
-                # NOTE: computed with the old states
-                jax_update_fn = create_jax_function(self.residual_graph, 
-                                                    [self.state_metadata[current_state_var]['state_update']], 
-                                                    list(input_var_dict.keys())+list(self.state_to_residual_map.keys()))
-                new_states.append(jax_update_fn(*(list(input_var_dict.values())+states))[0])
-=======
                 new_states.append(state_updates[j])
                 j += 1
->>>>>>> 7dde3f77
         return new_states