--- conflicted
+++ resolved
@@ -11,11 +11,7 @@
 @set_properties(supports_sparse=True)
 class SparseMatVec(Operation):
 
-<<<<<<< HEAD
     def __init__(self, sparse_matrix:sp.sparray, x:Variable) -> 'MatVec':
-=======
-    def __init__(self, x:Variable, sparse_matrix) -> 'MatVec':
->>>>>>> 053018a8
         super().__init__(x)
         self.name = 'sp_matvec'
         self.A = sparse_matrix
