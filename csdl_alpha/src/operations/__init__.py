--- conflicted
+++ resolved
@@ -35,10 +35,7 @@
 from .tensor.inner import inner
 from .tensor.reshape import reshape
 from .tensor.transpose import transpose
-<<<<<<< HEAD
+from .tensor.expand import expand
 
 # Special operations
-from .special.bessel import bessel
-=======
-from .tensor.expand import expand
->>>>>>> ac03cded
+from .special.bessel import bessel