--- conflicted
+++ resolved
@@ -24,7 +24,6 @@
 
         self.name = 'op'
 
-<<<<<<< HEAD
         # Properties for the operation
         self.properties = {
             'linear': False,
@@ -37,13 +36,11 @@
 
         # ordered CSDL input variables
         self.inputs:list = args
-=======
         if not all(isinstance(arg, (Variable, int, float, np.ndarray)) for arg in args):
             raise ValueError("All args must be either Variable instances or convertible to Variable instances")
 
         # ordered CSDL input variables, convert int/float/ndarray to Variable
-        self.inputs:list = [Variable(value=arg) if isinstance(arg, (int, float, np.ndarray)) else arg for arg in args]
->>>>>>> b5d52e84
+        # self.inputs:list = [Variable(value=arg) if isinstance(arg, (int, float, np.ndarray)) else arg for arg in args]
 
         # ordered CSDL output variables (filled later by add_outputs/add_outputs_shapes)
         self.outputs:list = None
